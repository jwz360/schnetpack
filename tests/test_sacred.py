import os
import pytest
import tempfile

from sacred_scripts.spk_md import md
from schnetpack.atomistic import Properties
from schnetpack.datasets.iso17 import ISO17


@pytest.fixture(scope="module")
def property_mapping():
    return {Properties.energy: ISO17.E, Properties.forces: ISO17.F}


@pytest.fixture(scope="module")
def properties(property_mapping):
    return [Properties.energy, Properties.forces]


@pytest.fixture(scope="module")
def tmpdir():
    return tempfile.mkdtemp()


@pytest.fixture(scope="module")
def simulation_dir(tmpdir):
    return os.path.join(tmpdir, "simulate")


@pytest.fixture(scope="module")
def training_dir(tmpdir):
    return os.path.join(tmpdir, "train")


@pytest.fixture(
    params=[
        None,
        "thermostat.berendsen",
        "thermostat.langevin",
        "thermostat.gle",
        "thermostat.nhc",
        "thermostat.nhc_massive",
    ]
)
def md_thermostats(request):
    thermostat = request.param
    return thermostat


@pytest.fixture(
    params=[
        None,
        "thermostat.piglet",
        "thermostat.pile_local",
        "thermostat.pile_global",
        "thermostat.trpmd",
        "thermostat.nhc_ring_polymer",
        "thermostat.nhc_ring_polymer_global",
    ]
)
def rpmd_thermostats(request):
    thermostat = request.param
    return thermostat


@pytest.fixture(params=[None, "system.ring_polymer"])
def md_system(request):
    system = request.param
    return system


@pytest.fixture(scope="module")
def model_path(training_dir, properties, property_mapping):
    model = os.path.join(
        os.path.dirname(os.path.realpath(__file__)), "data/test_md_model.model"
    )
    return model


class TestSacred:
    @pytest.mark.filterwarnings("ignore")
    def test_run_md(
        self, training_dir, simulation_dir, md_thermostats, md_system, model_path
    ):
        mol_path = os.path.join(
            os.path.dirname(os.path.realpath(__file__)), "data/test_molecule.xyz"
        )

        # Default test configs
<<<<<<< HEAD
        config_updates = {'simulation_dir': simulation_dir,
                          'system.path_to_molecules': mol_path,
                          'calculator.model_path': model_path,
                          'calculator.required_properties': ['energy', 'forces'],
                          'calculator.force_handle': 'forces',
                          'simulation_steps': 2}
=======
        config_updates = {
            "simulation_dir": simulation_dir,
            "system.path_to_molecules": mol_path,
            "calculator.model_path": model_path,
            "calculator.required_properties": ["y", "dydx"],
            "calculator.force_handle": "dydx",
            "simulation_steps": 2,
        }
>>>>>>> e63516b1

        named_configs = ["simulator.log_temperature", "simulator.remove_com_motion"]

        if md_thermostats is not None:
            named_configs.append(md_thermostats)

        if md_system is not None:
            named_configs.append(md_system)

        # Set input file path for GLE thermostat if used
        if md_thermostats == "thermostat.gle":
            gle_path = os.path.join(
                os.path.dirname(os.path.realpath(__file__)),
                "data/test_gle_thermostat.txt",
            )
            config_updates["thermostat.gle_file"] = gle_path

        md.run(
            command_name="simulate",
            named_configs=named_configs,
            config_updates=config_updates,
        )

    @pytest.mark.filterwarnings("ignore")
    def test_run_rpmd(self, training_dir, simulation_dir, rpmd_thermostats, model_path):
        mol_path = os.path.join(
            os.path.dirname(os.path.realpath(__file__)), "data/test_molecule.xyz"
        )

        # Default test configs
<<<<<<< HEAD
        config_updates = {'simulation_dir': simulation_dir,
                          'system.path_to_molecules': mol_path,
                          'calculator.model_path': model_path,
                          'calculator.force_handle': 'forces',
                          'calculator.required_properties': ['energy', 'forces'],
                          'simulation_steps': 2}

        named_configs = ['simulator.log_temperature',
                         'simulator.remove_com_motion',
                         'system.ring_polymer',
                         'integrator.ring_polymer',
                         'initializer.remove_com']
=======
        config_updates = {
            "simulation_dir": simulation_dir,
            "system.path_to_molecules": mol_path,
            "calculator.model_path": model_path,
            "calculator.force_handle": "dydx",
            "calculator.required_properties": ["y", "dydx"],
            "simulation_steps": 2,
        }

        named_configs = [
            "simulator.log_temperature",
            "simulator.remove_com_motion",
            "system.ring_polymer",
            "integrator.ring_polymer",
            "initializer.remove_com",
        ]
>>>>>>> e63516b1

        if rpmd_thermostats is not None:
            named_configs.append(rpmd_thermostats)

        # Set input file path for GLE thermostat if used
        if rpmd_thermostats == "thermostat.piglet":
            gle_path = os.path.join(
                os.path.dirname(os.path.realpath(__file__)),
                "data/test_piglet_thermostat.txt",
            )
            config_updates["thermostat.gle_file"] = gle_path

        md.run(
            command_name="simulate",
            named_configs=named_configs,
            config_updates=config_updates,
        )<|MERGE_RESOLUTION|>--- conflicted
+++ resolved
@@ -87,23 +87,12 @@
         )
 
         # Default test configs
-<<<<<<< HEAD
         config_updates = {'simulation_dir': simulation_dir,
                           'system.path_to_molecules': mol_path,
                           'calculator.model_path': model_path,
                           'calculator.required_properties': ['energy', 'forces'],
                           'calculator.force_handle': 'forces',
                           'simulation_steps': 2}
-=======
-        config_updates = {
-            "simulation_dir": simulation_dir,
-            "system.path_to_molecules": mol_path,
-            "calculator.model_path": model_path,
-            "calculator.required_properties": ["y", "dydx"],
-            "calculator.force_handle": "dydx",
-            "simulation_steps": 2,
-        }
->>>>>>> e63516b1
 
         named_configs = ["simulator.log_temperature", "simulator.remove_com_motion"]
 
@@ -134,28 +123,12 @@
         )
 
         # Default test configs
-<<<<<<< HEAD
         config_updates = {'simulation_dir': simulation_dir,
                           'system.path_to_molecules': mol_path,
                           'calculator.model_path': model_path,
                           'calculator.force_handle': 'forces',
                           'calculator.required_properties': ['energy', 'forces'],
                           'simulation_steps': 2}
-
-        named_configs = ['simulator.log_temperature',
-                         'simulator.remove_com_motion',
-                         'system.ring_polymer',
-                         'integrator.ring_polymer',
-                         'initializer.remove_com']
-=======
-        config_updates = {
-            "simulation_dir": simulation_dir,
-            "system.path_to_molecules": mol_path,
-            "calculator.model_path": model_path,
-            "calculator.force_handle": "dydx",
-            "calculator.required_properties": ["y", "dydx"],
-            "simulation_steps": 2,
-        }
 
         named_configs = [
             "simulator.log_temperature",
@@ -164,7 +137,6 @@
             "integrator.ring_polymer",
             "initializer.remove_com",
         ]
->>>>>>> e63516b1
 
         if rpmd_thermostats is not None:
             named_configs.append(rpmd_thermostats)
